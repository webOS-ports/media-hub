/*
 * Copyright © 2013-2014 Canonical Ltd.
 *
 * This program is free software: you can redistribute it and/or modify it
 * under the terms of the GNU Lesser General Public License version 3,
 * as published by the Free Software Foundation.
 *
 * This program is distributed in the hope that it will be useful,
 * but WITHOUT ANY WARRANTY; without even the implied warranty of
 * MERCHANTABILITY or FITNESS FOR A PARTICULAR PURPOSE.  See the
 * GNU Lesser General Public License for more details.
 *
 * You should have received a copy of the GNU Lesser General Public License
 * along with this program.  If not, see <http://www.gnu.org/licenses/>.
 *
 * Authored by: Thomas Voß <thomas.voss@canonical.com>
 *              Jim Hodapp <jim.hodapp@canonical.com>
 */

#include "service_implementation.h"

#include "indicator_power_service.h"
#include "player_configuration.h"
#include "player_implementation.h"

#include <map>
#include <memory>
#include <stdint.h>
#include <thread>

namespace media = core::ubuntu::media;

using namespace std;

<<<<<<< HEAD
media::ServiceImplementation::ServiceImplementation()
=======
struct media::ServiceImplementation::Private
{
    typedef map<media::Player::PlayerKey, std::shared_ptr<media::Player>> player_map_t;

    Private()
        : key_(0),
          resume_key(UINT32_MAX)
    {
        bus = std::shared_ptr<dbus::Bus>(new dbus::Bus(core::dbus::WellKnownBus::session));
        bus->install_executor(dbus::asio::make_executor(bus));
        worker = std::move(std::thread([this]()
        {
            bus->run();
        }));

        // Connect the property change signal that will allow media-hub to take appropriate action
        // when the battery level reaches critical
        auto stub_service = dbus::Service::use_service(bus, "com.canonical.indicator.power");
        indicator_power_session = stub_service->object_for_path(dbus::types::ObjectPath("/com/canonical/indicator/power/Battery"));
        power_level = indicator_power_session->get_property<core::IndicatorPower::PowerLevel>();
        power_level->changed().connect([this](const core::IndicatorPower::PowerLevel::ValueType &level)
        {
            // When the battery level hits 10% or 5%, pause all multimedia sessions.
            // Playback will resume when the user clears the presented notification.
            if (level == "low" || level == "very_low")
                pause_all_multimedia_sessions();
        });

        is_warning = indicator_power_session->get_property<core::IndicatorPower::IsWarning>();
        is_warning->changed().connect([this](const core::IndicatorPower::IsWarning::ValueType &notifying)
        {
            // If the low battery level notification is no longer being displayed,
            // resume what the user was previously playing
            if (!notifying)
                resume_multimedia_session();
        });
    }

    ~Private()
    {
        bus->stop();

        if (worker.joinable())
            worker.join();
    }

    void track_player(const std::shared_ptr<media::Player>& player)
    {
        player_map.insert(
                std::pair<media::Player::PlayerKey,
                std::shared_ptr<media::Player>>(key_, player));

        ++key_;
    }

    inline media::Player::PlayerKey key() const
    {
        return key_;
    }

    void pause_other_sessions(media::Player::PlayerKey key)
    {
        auto player_it = player_map.find(key);
        if (player_it != player_map.end())
        {
            auto &current_player = (*player_it).second;
            for (auto& player_pair : player_map)
            {
                // Only pause a Player if all of the following criteria are met:
                // 1) currently playing
                // 2) not the same player as the one passed in my key
                // 3) new Player has an audio stream role set to multimedia
                // 4) has an audio stream role set to multimedia
                if (player_pair.second->playback_status() == Player::playing
                        && player_pair.first != key
                        && current_player->audio_stream_role() == media::Player::multimedia
                        && player_pair.second->audio_stream_role() == media::Player::multimedia)
                {
                    cout << "Pausing Player with key: " << player_pair.first << endl;
                    player_pair.second->pause();
                }
            }
        }
        else
            cerr << "Could not find Player by key: " << key << endl;
    }

    // Pauses all multimedia audio stream role type Players
    void pause_all_multimedia_sessions()
    {
        for (auto& player_pair : player_map)
        {
            if (player_pair.second->playback_status() == Player::playing
                    && player_pair.second->audio_stream_role() == media::Player::multimedia)
            {
                resume_key = player_pair.first;
                cout << "Will resume playback of Player with key: " << resume_key << endl;
                player_pair.second->pause();
            }
        }
    }

    void resume_multimedia_session()
    {
        auto player_it = player_map.find(resume_key);
        if (player_it != player_map.end())
        {
            auto &player = (*player_it).second;
            if (player->playback_status() == Player::paused)
            {
                cout << "Resuming playback of Player with key: " << resume_key << endl;
                player->play();
                resume_key = UINT32_MAX;
            }
        }
    }

    // Used for Player instance management
    player_map_t player_map;
    media::Player::PlayerKey key_;
    // This holds the key of the multimedia role Player instance that was paused
    // when the battery level reached 10% or 5%
    media::Player::PlayerKey resume_key;
    std::thread worker;
    dbus::Bus::Ptr bus;
    std::shared_ptr<dbus::Object> indicator_power_session;
    std::shared_ptr<core::dbus::Property<core::IndicatorPower::PowerLevel>> power_level;
    std::shared_ptr<core::dbus::Property<core::IndicatorPower::IsWarning>> is_warning;

};

media::ServiceImplementation::ServiceImplementation() : d(new Private())
>>>>>>> 0714dbff
{
    cout << __PRETTY_FUNCTION__ << endl;
}

media::ServiceImplementation::~ServiceImplementation()
{
}

std::shared_ptr<media::Player> media::ServiceImplementation::create_session(
        const media::Player::Configuration& conf)
{
    std::shared_ptr<media::Player> player = std::make_shared<media::PlayerImplementation>(
            conf.identity, conf.bus, conf.session, shared_from_this(), conf.key);
    return player;
}

void media::ServiceImplementation::pause_other_sessions(media::Player::PlayerKey key)
{
    if (not has_player_for_key(key))
    {
        cerr << "Could not find Player by key: " << key << endl;
        return;
    }

    auto current_player = player_for_key(key);

    // We immediately make the player known as new current player.
    if (current_player->audio_stream_role() == media::Player::multimedia)
        set_current_player_for_key(key);

    enumerate_players([current_player, key](const media::Player::PlayerKey& other_key, const std::shared_ptr<media::Player>& other_player)
    {
        // Only pause a Player if all of the following criteria are met:
        // 1) currently playing
        // 2) not the same player as the one passed in my key
        // 3) new Player has an audio stream role set to multimedia
        // 4) has an audio stream role set to multimedia
        if (other_player->playback_status() == Player::playing &&
            other_key != key &&
            current_player->audio_stream_role() == media::Player::multimedia &&
            other_player->audio_stream_role() == media::Player::multimedia)
        {
            cout << "Pausing Player with key: " << other_key << endl;
            other_player->pause();
        }
    });
}<|MERGE_RESOLUTION|>--- conflicted
+++ resolved
@@ -23,25 +23,19 @@
 #include "player_configuration.h"
 #include "player_implementation.h"
 
+#include <cstdint>
 #include <map>
 #include <memory>
-#include <stdint.h>
 #include <thread>
 
 namespace media = core::ubuntu::media;
 
 using namespace std;
 
-<<<<<<< HEAD
-media::ServiceImplementation::ServiceImplementation()
-=======
 struct media::ServiceImplementation::Private
 {
-    typedef map<media::Player::PlayerKey, std::shared_ptr<media::Player>> player_map_t;
-
     Private()
-        : key_(0),
-          resume_key(UINT32_MAX)
+        : resume_key(std::numeric_limits<std::uint32_t>::max())
     {
         bus = std::shared_ptr<dbus::Bus>(new dbus::Bus(core::dbus::WellKnownBus::session));
         bus->install_executor(dbus::asio::make_executor(bus));
@@ -55,22 +49,7 @@
         auto stub_service = dbus::Service::use_service(bus, "com.canonical.indicator.power");
         indicator_power_session = stub_service->object_for_path(dbus::types::ObjectPath("/com/canonical/indicator/power/Battery"));
         power_level = indicator_power_session->get_property<core::IndicatorPower::PowerLevel>();
-        power_level->changed().connect([this](const core::IndicatorPower::PowerLevel::ValueType &level)
-        {
-            // When the battery level hits 10% or 5%, pause all multimedia sessions.
-            // Playback will resume when the user clears the presented notification.
-            if (level == "low" || level == "very_low")
-                pause_all_multimedia_sessions();
-        });
-
         is_warning = indicator_power_session->get_property<core::IndicatorPower::IsWarning>();
-        is_warning->changed().connect([this](const core::IndicatorPower::IsWarning::ValueType &notifying)
-        {
-            // If the low battery level notification is no longer being displayed,
-            // resume what the user was previously playing
-            if (!notifying)
-                resume_multimedia_session();
-        });
     }
 
     ~Private()
@@ -81,80 +60,6 @@
             worker.join();
     }
 
-    void track_player(const std::shared_ptr<media::Player>& player)
-    {
-        player_map.insert(
-                std::pair<media::Player::PlayerKey,
-                std::shared_ptr<media::Player>>(key_, player));
-
-        ++key_;
-    }
-
-    inline media::Player::PlayerKey key() const
-    {
-        return key_;
-    }
-
-    void pause_other_sessions(media::Player::PlayerKey key)
-    {
-        auto player_it = player_map.find(key);
-        if (player_it != player_map.end())
-        {
-            auto &current_player = (*player_it).second;
-            for (auto& player_pair : player_map)
-            {
-                // Only pause a Player if all of the following criteria are met:
-                // 1) currently playing
-                // 2) not the same player as the one passed in my key
-                // 3) new Player has an audio stream role set to multimedia
-                // 4) has an audio stream role set to multimedia
-                if (player_pair.second->playback_status() == Player::playing
-                        && player_pair.first != key
-                        && current_player->audio_stream_role() == media::Player::multimedia
-                        && player_pair.second->audio_stream_role() == media::Player::multimedia)
-                {
-                    cout << "Pausing Player with key: " << player_pair.first << endl;
-                    player_pair.second->pause();
-                }
-            }
-        }
-        else
-            cerr << "Could not find Player by key: " << key << endl;
-    }
-
-    // Pauses all multimedia audio stream role type Players
-    void pause_all_multimedia_sessions()
-    {
-        for (auto& player_pair : player_map)
-        {
-            if (player_pair.second->playback_status() == Player::playing
-                    && player_pair.second->audio_stream_role() == media::Player::multimedia)
-            {
-                resume_key = player_pair.first;
-                cout << "Will resume playback of Player with key: " << resume_key << endl;
-                player_pair.second->pause();
-            }
-        }
-    }
-
-    void resume_multimedia_session()
-    {
-        auto player_it = player_map.find(resume_key);
-        if (player_it != player_map.end())
-        {
-            auto &player = (*player_it).second;
-            if (player->playback_status() == Player::paused)
-            {
-                cout << "Resuming playback of Player with key: " << resume_key << endl;
-                player->play();
-                resume_key = UINT32_MAX;
-            }
-        }
-    }
-
-    // Used for Player instance management
-    player_map_t player_map;
-    media::Player::PlayerKey key_;
     // This holds the key of the multimedia role Player instance that was paused
     // when the battery level reached 10% or 5%
     media::Player::PlayerKey resume_key;
@@ -163,13 +68,27 @@
     std::shared_ptr<dbus::Object> indicator_power_session;
     std::shared_ptr<core::dbus::Property<core::IndicatorPower::PowerLevel>> power_level;
     std::shared_ptr<core::dbus::Property<core::IndicatorPower::IsWarning>> is_warning;
-
 };
 
 media::ServiceImplementation::ServiceImplementation() : d(new Private())
->>>>>>> 0714dbff
 {
     cout << __PRETTY_FUNCTION__ << endl;
+
+    d->power_level->changed().connect([this](const core::IndicatorPower::PowerLevel::ValueType &level)
+    {
+        // When the battery level hits 10% or 5%, pause all multimedia sessions.
+        // Playback will resume when the user clears the presented notification.
+        if (level == "low" || level == "very_low")
+            pause_all_multimedia_sessions();
+    });
+
+    d->is_warning->changed().connect([this](const core::IndicatorPower::IsWarning::ValueType &notifying)
+    {
+        // If the low battery level notification is no longer being displayed,
+        // resume what the user was previously playing
+        if (!notifying)
+            resume_multimedia_session();
+    });
 }
 
 media::ServiceImplementation::~ServiceImplementation()
@@ -214,4 +133,33 @@
             other_player->pause();
         }
     });
+}
+
+void media::ServiceImplementation::pause_all_multimedia_sessions()
+{
+    enumerate_players([this](const media::Player::PlayerKey& key, const std::shared_ptr<media::Player>& player)
+                      {
+                          if (player->playback_status() == Player::playing
+                              && player->audio_stream_role() == media::Player::multimedia)
+                          {
+                              d->resume_key = key;
+                              cout << "Will resume playback of Player with key: " << d->resume_key << endl;
+                              player->pause();
+                          }
+                      });
+}
+
+void media::ServiceImplementation::resume_multimedia_session()
+{
+    if (not has_player_for_key(d->resume_key))
+        return;
+
+    auto player = player_for_key(d->resume_key);
+
+    if (player->playback_status() == Player::paused)
+    {
+        cout << "Resuming playback of Player with key: " << d->resume_key << endl;
+        player->play();
+        d->resume_key = std::numeric_limits<std::uint32_t>::max();
+    }
 }