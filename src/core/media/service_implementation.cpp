--- conflicted
+++ resolved
@@ -109,13 +109,6 @@
     auto key = conf.key;
     player->on_client_disconnected().connect([this, key]()
     {
-<<<<<<< HEAD
-        if (!has_player_for_key(key))
-            return;
-
-        if (player_for_key(key)->lifetime() == Player::Lifetime::normal)
-            remove_player_for_key(key);
-=======
         // Call remove_player_for_key asynchronously otherwise deadlock can occur
         // if called within this dispatcher context.
         // remove_player_for_key can destroy the player instance which in turn
@@ -123,9 +116,12 @@
         // until all dispatches are done
         d->io_service.post([this, key]()
         {
-            remove_player_for_key(key);
+            if (!has_player_for_key(key))
+                return;
+
+            if (player_for_key(key)->lifetime() == Player::Lifetime::normal)
+                remove_player_for_key(key);
         });
->>>>>>> c2c314f3
     });
 
     return player;
