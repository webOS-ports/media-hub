/*
 * Copyright © 2013 Canonical Ltd.
 *
 * This program is free software: you can redistribute it and/or modify it
 * under the terms of the GNU Lesser General Public License version 3,
 * as published by the Free Software Foundation.
 *
 * This program is distributed in the hope that it will be useful,
 * but WITHOUT ANY WARRANTY; without even the implied warranty of
 * MERCHANTABILITY or FITNESS FOR A PARTICULAR PURPOSE.  See the
 * GNU Lesser General Public License for more details.
 *
 * You should have received a copy of the GNU Lesser General Public License
 * along with this program.  If not, see <http://www.gnu.org/licenses/>.
 *
 * Authored by: Thomas Voß <thomas.voss@canonical.com>
 *              Jim Hodapp <jim.hodapp@canonical.com>
 */

#ifndef MPRIS_PLAYER_H_
#define MPRIS_PLAYER_H_

#include <core/media/player.h>
#include <core/media/track.h>

#include "core/media/codec.h"

#include <core/dbus/bus.h>
#include <core/dbus/macros.h>
#include <core/dbus/object.h>
#include <core/dbus/property.h>
#include <core/dbus/interfaces/properties.h>
#include <core/dbus/types/any.h>
#include <core/dbus/types/object_path.h>
#include <core/dbus/types/variant.h>

#include <boost/utility/identity_type.hpp>

#include <string>
#include <tuple>
#include <vector>

namespace dbus = core::dbus;

namespace mpris
{
struct Player
{
    static const std::string& name()
    {
        static const std::string s{"org.mpris.MediaPlayer2.Player"};
        return s;
    }

    struct LoopStatus
    {
        LoopStatus() = delete;

        static const char* from(core::ubuntu::media::Player::LoopStatus status)
        {
            switch(status)
            {
            case core::ubuntu::media::Player::LoopStatus::none:
                return LoopStatus::none;
            case core::ubuntu::media::Player::LoopStatus::track:
                return LoopStatus::track;
            case core::ubuntu::media::Player::LoopStatus::playlist:
                return LoopStatus::playlist;
            }

            return nullptr;
        }

        static constexpr const char* none{"None"};
        static constexpr const char* track{"Track"};
        static constexpr const char* playlist{"Playlist"};
    };

    struct PlaybackStatus
    {
        PlaybackStatus() = delete;

        static const char* from(core::ubuntu::media::Player::PlaybackStatus status)
        {
            switch(status)
            {
            case core::ubuntu::media::Player::PlaybackStatus::null:
            case core::ubuntu::media::Player::PlaybackStatus::ready:
            case core::ubuntu::media::Player::PlaybackStatus::stopped:
                return PlaybackStatus::stopped;

            case core::ubuntu::media::Player::PlaybackStatus::playing:
                return PlaybackStatus::playing;
            case core::ubuntu::media::Player::PlaybackStatus::paused:
                return PlaybackStatus::paused;
            }

            return nullptr;
        }

        static constexpr const char* playing{"Playing"};
        static constexpr const char* paused{"Paused"};
        static constexpr const char* stopped{"Stopped"};
    };

    typedef std::map<std::string, core::dbus::types::Variant> Dictionary;

    DBUS_CPP_METHOD_DEF(Next, Player)
    DBUS_CPP_METHOD_DEF(Previous, Player)
    DBUS_CPP_METHOD_DEF(Pause, Player)
    DBUS_CPP_METHOD_DEF(PlayPause, Player)
    DBUS_CPP_METHOD_DEF(Stop, Player)
    DBUS_CPP_METHOD_DEF(Play, Player)
    DBUS_CPP_METHOD_DEF(Seek, Player)
    DBUS_CPP_METHOD_DEF(SetPosition, Player)
    DBUS_CPP_METHOD_DEF(CreateVideoSink, Player)
    DBUS_CPP_METHOD_DEF(Key, Player)
    DBUS_CPP_METHOD_DEF(OpenUri, Player)

    struct Signals
    {
        DBUS_CPP_SIGNAL_DEF(Seeked, Player, std::int64_t)
        DBUS_CPP_SIGNAL_DEF(EndOfStream, Player, void)
        DBUS_CPP_SIGNAL_DEF(PlaybackStatusChanged, Player, core::ubuntu::media::Player::PlaybackStatus)
    };

    struct Properties
    {
<<<<<<< HEAD
        DBUS_CPP_READABLE_PROPERTY_DEF(PlaybackStatus, Player, std::string)
        DBUS_CPP_READABLE_PROPERTY_DEF(TypedPlaybackStatus, Player, core::ubuntu::media::Player::PlaybackStatus)

        DBUS_CPP_WRITABLE_PROPERTY_DEF(LoopStatus, Player, std::string)
        DBUS_CPP_WRITABLE_PROPERTY_DEF(TypedLoopStatus, Player, core::ubuntu::media::Player::LoopStatus)

        DBUS_CPP_WRITABLE_PROPERTY_DEF(PlaybackRate, Player, double)
        DBUS_CPP_WRITABLE_PROPERTY_DEF(Rate, Player, double)
        DBUS_CPP_WRITABLE_PROPERTY_DEF(Shuffle, Player, bool)
        DBUS_CPP_READABLE_PROPERTY_DEF(Metadata, Player, Dictionary)
        DBUS_CPP_READABLE_PROPERTY_DEF(TypedMetaData, Player, core::ubuntu::media::Track::MetaData)
        DBUS_CPP_WRITABLE_PROPERTY_DEF(Volume, Player, double)
        DBUS_CPP_READABLE_PROPERTY_DEF(Position, Player, std::int64_t)
        DBUS_CPP_READABLE_PROPERTY_DEF(Duration, Player, std::int64_t)
        DBUS_CPP_READABLE_PROPERTY_DEF(MinimumRate, Player, double)
        DBUS_CPP_READABLE_PROPERTY_DEF(MaximumRate, Player, double)
        DBUS_CPP_READABLE_PROPERTY_DEF(IsVideoSource, Player, bool)
        DBUS_CPP_READABLE_PROPERTY_DEF(IsAudioSource, Player, bool)
        DBUS_CPP_READABLE_PROPERTY_DEF(CanGoNext, Player, bool)
        DBUS_CPP_READABLE_PROPERTY_DEF(CanGoPrevious, Player, bool)
        DBUS_CPP_READABLE_PROPERTY_DEF(CanPlay, Player, bool)
        DBUS_CPP_READABLE_PROPERTY_DEF(CanPause, Player, bool)
        DBUS_CPP_READABLE_PROPERTY_DEF(CanSeek, Player, bool)
        DBUS_CPP_READABLE_PROPERTY_DEF(CanControl, Player, bool)
    };

    // Convenience struct to create a skeleton implementation for org.mpris.MediaPlayer2.Player
    struct Skeleton
    {
        static const std::vector<std::string>& the_empty_list_of_invalided_properties()
        {
            static const std::vector<std::string> instance; return instance;
        }

        // Creation time options go here.
        struct Configuration
        {
            // The bus connection that should be used
            core::dbus::Bus::Ptr bus;
            // The dbus object that should implement org.mpris.MediaPlayer2
            core::dbus::Object::Ptr object;

            // Default values for properties
            struct Defaults
            {
                Properties::CanPlay::ValueType can_play{true};
                Properties::CanPause::ValueType can_pause{true};
                Properties::CanSeek::ValueType can_seek{true};
                Properties::CanControl::ValueType can_control{true};
                Properties::CanGoNext::ValueType can_go_next{true};
                Properties::CanGoPrevious::ValueType can_go_previous{true};
                Properties::IsVideoSource::ValueType is_video_source{false};
                Properties::IsAudioSource::ValueType is_audio_source{true};
                Properties::PlaybackStatus::ValueType playback_status{PlaybackStatus::stopped};
                Properties::TypedPlaybackStatus::ValueType typed_playback_status{core::ubuntu::media::Player::PlaybackStatus::null};
                Properties::LoopStatus::ValueType loop_status{LoopStatus::none};
                Properties::TypedLoopStatus::ValueType typed_loop_status{core::ubuntu::media::Player::LoopStatus::none};
                Properties::PlaybackRate::ValueType playback_rate{1.f};
                Properties::Shuffle::ValueType shuffle{false};
                Properties::TypedMetaData::ValueType typed_meta_data{};
                Properties::Volume::ValueType volume{0.f};
                Properties::Position::ValueType position{0};
                Properties::Duration::ValueType duration{0};
                Properties::MinimumRate::ValueType minimum_rate{1.f};
                Properties::MaximumRate::ValueType maximum_rate{1.f};
            } defaults;
        };

        Skeleton(const Configuration& configuration)
            : configuration(configuration),
              properties
              {
                  configuration.object->template get_property<Properties::CanPlay>(),
                  configuration.object->template get_property<Properties::CanPause>(),
                  configuration.object->template get_property<Properties::CanSeek>(),
                  configuration.object->template get_property<Properties::CanControl>(),
                  configuration.object->template get_property<Properties::CanGoNext>(),
                  configuration.object->template get_property<Properties::CanGoPrevious>(),
                  configuration.object->template get_property<Properties::IsVideoSource>(),
                  configuration.object->template get_property<Properties::IsAudioSource>(),
                  configuration.object->template get_property<Properties::PlaybackStatus>(),
                  configuration.object->template get_property<Properties::TypedPlaybackStatus>(),
                  configuration.object->template get_property<Properties::LoopStatus>(),
                  configuration.object->template get_property<Properties::TypedLoopStatus>(),
                  configuration.object->template get_property<Properties::PlaybackRate>(),
                  configuration.object->template get_property<Properties::Shuffle>(),
                  configuration.object->template get_property<Properties::TypedMetaData>(),
                  configuration.object->template get_property<Properties::Volume>(),
                  configuration.object->template get_property<Properties::Position>(),
                  configuration.object->template get_property<Properties::Duration>(),
                  configuration.object->template get_property<Properties::MinimumRate>(),
                  configuration.object->template get_property<Properties::MaximumRate>()
              },
              signals
              {
                  configuration.object->template get_signal<Signals::Seeked>(),
                  configuration.object->template get_signal<Signals::EndOfStream>(),
                  configuration.object->template get_signal<Signals::PlaybackStatusChanged>(),
                  configuration.object->template get_signal<core::dbus::interfaces::Properties::Signals::PropertiesChanged>()
              }
        {
            properties.can_play->set(configuration.defaults.can_play);
            properties.can_pause->set(configuration.defaults.can_pause);
            properties.can_seek->set(configuration.defaults.can_seek);
            properties.can_control->set(configuration.defaults.can_control);
            properties.can_go_next->set(configuration.defaults.can_go_next);
            properties.can_go_previous->set(configuration.defaults.can_go_previous);
            properties.is_video_source->set(configuration.defaults.is_video_source);
            properties.is_audio_source->set(configuration.defaults.is_audio_source);
            properties.playback_status->set(configuration.defaults.playback_status);
            properties.typed_playback_status->set(configuration.defaults.typed_playback_status);
            properties.loop_status->set(configuration.defaults.loop_status);
            properties.typed_loop_status->set(configuration.defaults.typed_loop_status);
            properties.playback_rate->set(configuration.defaults.playback_rate);
            properties.is_shuffle->set(configuration.defaults.shuffle);
            properties.position->set(configuration.defaults.position);
            properties.duration->set(configuration.defaults.duration);
            properties.minimum_playback_rate->set(configuration.defaults.minimum_rate);
            properties.maximum_playback_rate->set(configuration.defaults.maximum_rate);            

            properties.position->changed().connect([this](std::int64_t position)
            {
                on_property_value_changed<Properties::Position>(position);
            });

            properties.duration->changed().connect([this](std::int64_t duration)
            {
                on_property_value_changed<Properties::Duration>(duration);
            });

            properties.playback_status->changed().connect([this](const std::string& status)
            {
                on_property_value_changed<Properties::PlaybackStatus>(status);
            });

            properties.loop_status->changed().connect([this](const std::string& status)
            {
                on_property_value_changed<Properties::LoopStatus>(status);
            });                       
        }

        template<typename Property>
        void on_property_value_changed(const typename Property::ValueType& value)
        {
            Dictionary dict; dict[Property::name()] = dbus::types::Variant::encode(value);

            signals.properties_changed->emit(std::make_tuple(
                            dbus::traits::Service<Player>::interface_name(),
                            dict,
                            the_empty_list_of_invalided_properties()));
        }

        Dictionary get_all_properties()
        {
            Dictionary dict;
            dict[Properties::CanPlay::name()] = dbus::types::Variant::encode(properties.can_play->get());
            dict[Properties::CanPause::name()] = dbus::types::Variant::encode(properties.can_pause->get());
            dict[Properties::CanSeek::name()] = dbus::types::Variant::encode(properties.can_seek->get());
            dict[Properties::CanControl::name()] = dbus::types::Variant::encode(properties.can_control->get());
            dict[Properties::CanGoNext::name()] = dbus::types::Variant::encode(properties.can_go_next->get());
            dict[Properties::CanGoPrevious::name()] = dbus::types::Variant::encode(properties.can_go_previous->get());
            dict[Properties::PlaybackStatus::name()] = dbus::types::Variant::encode(properties.playback_status->get());
            dict[Properties::TypedPlaybackStatus::name()] = dbus::types::Variant::encode(properties.typed_playback_status->get());
            dict[Properties::LoopStatus::name()] = dbus::types::Variant::encode(properties.loop_status->get());
            dict[Properties::TypedLoopStatus::name()] = dbus::types::Variant::encode(properties.typed_loop_status->get());
            dict[Properties::PlaybackRate::name()] = dbus::types::Variant::encode(properties.playback_rate->get());
            dict[Properties::Shuffle::name()] = dbus::types::Variant::encode(properties.is_shuffle->get());
            dict[Properties::Duration::name()] = dbus::types::Variant::encode(properties.duration->get());
            dict[Properties::Position::name()] = dbus::types::Variant::encode(properties.position->get());
            dict[Properties::MinimumRate::name()] = dbus::types::Variant::encode(properties.minimum_playback_rate->get());
            dict[Properties::MaximumRate::name()] = dbus::types::Variant::encode(properties.maximum_playback_rate->get());

            return dict;
        }

        // We just store creation time properties
        Configuration configuration;
        // All the properties exposed to the bus go here.
        struct
        {
            std::shared_ptr<core::dbus::Property<Properties::CanPlay>> can_play;
            std::shared_ptr<core::dbus::Property<Properties::CanPause>> can_pause;
            std::shared_ptr<core::dbus::Property<Properties::CanSeek>> can_seek;
            std::shared_ptr<core::dbus::Property<Properties::CanControl>> can_control;
            std::shared_ptr<core::dbus::Property<Properties::CanGoNext>> can_go_next;
            std::shared_ptr<core::dbus::Property<Properties::CanGoPrevious>> can_go_previous;
            std::shared_ptr<core::dbus::Property<Properties::IsVideoSource>> is_video_source;
            std::shared_ptr<core::dbus::Property<Properties::IsAudioSource>> is_audio_source;

            std::shared_ptr<core::dbus::Property<Properties::PlaybackStatus>> playback_status;
            std::shared_ptr<core::dbus::Property<Properties::TypedPlaybackStatus>> typed_playback_status;
            std::shared_ptr<core::dbus::Property<Properties::LoopStatus>> loop_status;
            std::shared_ptr<core::dbus::Property<Properties::TypedLoopStatus>> typed_loop_status;
            std::shared_ptr<core::dbus::Property<Properties::PlaybackRate>> playback_rate;
            std::shared_ptr<core::dbus::Property<Properties::Shuffle>> is_shuffle;
            std::shared_ptr<core::dbus::Property<Properties::TypedMetaData>> typed_meta_data_for_current_track;
            std::shared_ptr<core::dbus::Property<Properties::Volume>> volume;
            std::shared_ptr<core::dbus::Property<Properties::Position>> position;
            std::shared_ptr<core::dbus::Property<Properties::Duration>> duration;
            std::shared_ptr<core::dbus::Property<Properties::MinimumRate>> minimum_playback_rate;
            std::shared_ptr<core::dbus::Property<Properties::MaximumRate>> maximum_playback_rate;
        } properties;

        struct
        {
            typename core::dbus::Signal<Signals::Seeked, Signals::Seeked::ArgumentType>::Ptr seeked_to;
            typename core::dbus::Signal<Signals::EndOfStream, Signals::EndOfStream::ArgumentType>::Ptr end_of_stream;
            typename core::dbus::Signal<Signals::PlaybackStatusChanged, Signals::PlaybackStatusChanged::ArgumentType>::Ptr playback_status_changed;

            dbus::Signal
            <
                core::dbus::interfaces::Properties::Signals::PropertiesChanged,
                core::dbus::interfaces::Properties::Signals::PropertiesChanged::ArgumentType
            >::Ptr properties_changed;
        } signals;
=======
        READABLE_PROPERTY(PlaybackStatus, Player, core::ubuntu::media::Player::PlaybackStatus)
        WRITABLE_PROPERTY(LoopStatus, Player, core::ubuntu::media::Player::LoopStatus)
        WRITABLE_PROPERTY(PlaybackRate, Player, core::ubuntu::media::Player::PlaybackRate)
        WRITABLE_PROPERTY(Rate, Player, double)
        WRITABLE_PROPERTY(Shuffle, Player, bool)
        READABLE_PROPERTY(MetaData, Player, core::ubuntu::media::Track::MetaData)
        WRITABLE_PROPERTY(Volume, Player, double)
        READABLE_PROPERTY(Position, Player, uint64_t)
        READABLE_PROPERTY(Duration, Player, uint64_t)
        WRITABLE_PROPERTY(AudioStreamRole, Player, core::ubuntu::media::Player::AudioStreamRole)
        READABLE_PROPERTY(MinimumRate, Player, double)
        READABLE_PROPERTY(MaximumRate, Player, double)
        READABLE_PROPERTY(IsVideoSource, Player, bool)
        READABLE_PROPERTY(IsAudioSource, Player, bool)
        READABLE_PROPERTY(CanGoNext, Player, bool)
        READABLE_PROPERTY(CanGoPrevious, Player, bool)
        READABLE_PROPERTY(CanPlay, Player, bool)
        READABLE_PROPERTY(CanPause, Player, bool)
        READABLE_PROPERTY(CanSeek, Player, bool)
        READABLE_PROPERTY(CanControl, Player, bool)
>>>>>>> fc3d5b82
    };
};
}

#endif // MPRIS_PLAYER_H_<|MERGE_RESOLUTION|>--- conflicted
+++ resolved
@@ -126,13 +126,12 @@
 
     struct Properties
     {
-<<<<<<< HEAD
         DBUS_CPP_READABLE_PROPERTY_DEF(PlaybackStatus, Player, std::string)
         DBUS_CPP_READABLE_PROPERTY_DEF(TypedPlaybackStatus, Player, core::ubuntu::media::Player::PlaybackStatus)
 
         DBUS_CPP_WRITABLE_PROPERTY_DEF(LoopStatus, Player, std::string)
         DBUS_CPP_WRITABLE_PROPERTY_DEF(TypedLoopStatus, Player, core::ubuntu::media::Player::LoopStatus)
-
+        DBUS_CPP_WRITABLE_PROPERTY_DEF(AudioStreamRole, Player, core::ubuntu::media::Player::AudioStreamRole)
         DBUS_CPP_WRITABLE_PROPERTY_DEF(PlaybackRate, Player, double)
         DBUS_CPP_WRITABLE_PROPERTY_DEF(Rate, Player, double)
         DBUS_CPP_WRITABLE_PROPERTY_DEF(Shuffle, Player, bool)
@@ -211,6 +210,7 @@
                   configuration.object->template get_property<Properties::TypedPlaybackStatus>(),
                   configuration.object->template get_property<Properties::LoopStatus>(),
                   configuration.object->template get_property<Properties::TypedLoopStatus>(),
+                  configuration.object->template get_property<Properties::AudioStreamRole>(),
                   configuration.object->template get_property<Properties::PlaybackRate>(),
                   configuration.object->template get_property<Properties::Shuffle>(),
                   configuration.object->template get_property<Properties::TypedMetaData>(),
@@ -240,6 +240,7 @@
             properties.typed_playback_status->set(configuration.defaults.typed_playback_status);
             properties.loop_status->set(configuration.defaults.loop_status);
             properties.typed_loop_status->set(configuration.defaults.typed_loop_status);
+            properties.audio_stream_role->set(core::ubuntu::media::Player::AudioStreamRole::multimedia);
             properties.playback_rate->set(configuration.defaults.playback_rate);
             properties.is_shuffle->set(configuration.defaults.shuffle);
             properties.position->set(configuration.defaults.position);
@@ -292,6 +293,7 @@
             dict[Properties::TypedPlaybackStatus::name()] = dbus::types::Variant::encode(properties.typed_playback_status->get());
             dict[Properties::LoopStatus::name()] = dbus::types::Variant::encode(properties.loop_status->get());
             dict[Properties::TypedLoopStatus::name()] = dbus::types::Variant::encode(properties.typed_loop_status->get());
+            dict[Properties::AudioStreamRole::name()] = dbus::types::Variant::encode(properties.audio_stream_role->get());
             dict[Properties::PlaybackRate::name()] = dbus::types::Variant::encode(properties.playback_rate->get());
             dict[Properties::Shuffle::name()] = dbus::types::Variant::encode(properties.is_shuffle->get());
             dict[Properties::Duration::name()] = dbus::types::Variant::encode(properties.duration->get());
@@ -320,6 +322,7 @@
             std::shared_ptr<core::dbus::Property<Properties::TypedPlaybackStatus>> typed_playback_status;
             std::shared_ptr<core::dbus::Property<Properties::LoopStatus>> loop_status;
             std::shared_ptr<core::dbus::Property<Properties::TypedLoopStatus>> typed_loop_status;
+            std::shared_ptr<core::dbus::Property<Properties::AudioStreamRole>> audio_stream_role;
             std::shared_ptr<core::dbus::Property<Properties::PlaybackRate>> playback_rate;
             std::shared_ptr<core::dbus::Property<Properties::Shuffle>> is_shuffle;
             std::shared_ptr<core::dbus::Property<Properties::TypedMetaData>> typed_meta_data_for_current_track;
@@ -342,28 +345,6 @@
                 core::dbus::interfaces::Properties::Signals::PropertiesChanged::ArgumentType
             >::Ptr properties_changed;
         } signals;
-=======
-        READABLE_PROPERTY(PlaybackStatus, Player, core::ubuntu::media::Player::PlaybackStatus)
-        WRITABLE_PROPERTY(LoopStatus, Player, core::ubuntu::media::Player::LoopStatus)
-        WRITABLE_PROPERTY(PlaybackRate, Player, core::ubuntu::media::Player::PlaybackRate)
-        WRITABLE_PROPERTY(Rate, Player, double)
-        WRITABLE_PROPERTY(Shuffle, Player, bool)
-        READABLE_PROPERTY(MetaData, Player, core::ubuntu::media::Track::MetaData)
-        WRITABLE_PROPERTY(Volume, Player, double)
-        READABLE_PROPERTY(Position, Player, uint64_t)
-        READABLE_PROPERTY(Duration, Player, uint64_t)
-        WRITABLE_PROPERTY(AudioStreamRole, Player, core::ubuntu::media::Player::AudioStreamRole)
-        READABLE_PROPERTY(MinimumRate, Player, double)
-        READABLE_PROPERTY(MaximumRate, Player, double)
-        READABLE_PROPERTY(IsVideoSource, Player, bool)
-        READABLE_PROPERTY(IsAudioSource, Player, bool)
-        READABLE_PROPERTY(CanGoNext, Player, bool)
-        READABLE_PROPERTY(CanGoPrevious, Player, bool)
-        READABLE_PROPERTY(CanPlay, Player, bool)
-        READABLE_PROPERTY(CanPause, Player, bool)
-        READABLE_PROPERTY(CanSeek, Player, bool)
-        READABLE_PROPERTY(CanControl, Player, bool)
->>>>>>> fc3d5b82
     };
 };
 }
