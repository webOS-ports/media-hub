--- conflicted
+++ resolved
@@ -52,20 +52,6 @@
         return s;
     }
 
-<<<<<<< HEAD
-    METHOD(Next, Player, std::chrono::seconds(1))
-    METHOD(Previous, Player, std::chrono::seconds(1))
-    METHOD(Pause, Player, std::chrono::seconds(1))
-    METHOD(PlayPause, Player, std::chrono::seconds(1))
-    METHOD(Stop, Player, std::chrono::seconds(1))
-    METHOD(Play, Player, std::chrono::seconds(1))
-    METHOD(Seek, Player, std::chrono::seconds(1))
-    METHOD(SetPosition, Player, std::chrono::seconds(1))
-    METHOD(CreateVideoSink, Player, std::chrono::seconds(1))
-    METHOD(Key, Player, std::chrono::seconds(1))
-    METHOD(OpenUri, Player, std::chrono::seconds(1))
-    METHOD(OpenUriExtended, Player, std::chrono::seconds(1))
-=======
     struct LoopStatus
     {
         LoopStatus() = delete;
@@ -130,7 +116,6 @@
     DBUS_CPP_METHOD_DEF(CreateVideoSink, Player)
     DBUS_CPP_METHOD_DEF(Key, Player)
     DBUS_CPP_METHOD_DEF(OpenUri, Player)
->>>>>>> c6b0adf6
 
     struct Signals
     {
