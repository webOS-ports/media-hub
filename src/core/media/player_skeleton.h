--- conflicted
+++ resolved
@@ -59,14 +59,9 @@
     virtual const core::Property<Volume>& volume() const;
     virtual const core::Property<PlaybackRate>& minimum_playback_rate() const;
     virtual const core::Property<PlaybackRate>& maximum_playback_rate() const;
-<<<<<<< HEAD
     virtual const core::Property<int64_t>& position() const;
     virtual const core::Property<int64_t>& duration() const;
-=======
-    virtual const core::Property<uint64_t>& position() const;
-    virtual const core::Property<uint64_t>& duration() const;
     virtual const core::Property<AudioStreamRole>& audio_stream_role() const;
->>>>>>> fc3d5b82
 
     virtual core::Property<LoopStatus>& loop_status();
     virtual core::Property<PlaybackRate>& playback_rate();
