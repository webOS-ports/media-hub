--- conflicted
+++ resolved
@@ -1,10 +1,9 @@
-<<<<<<< HEAD
 media-hub (2.0.0) UNRELEASED; urgency=medium
 
   * Bump major version to account for signature changes in public interface. 
 
  -- Thomas Voß <thomas.voss@canonical.com>  Thu, 28 Aug 2014 09:10:33 +0200
-=======
+
 media-hub (1.0.0+14.10.20140908-0ubuntu1) utopic; urgency=low
 
   [ Jim Hodapp ]
@@ -16,7 +15,6 @@
   * playbin: fixing audio-sink gst property name
 
  -- Ubuntu daily release <ps-jenkins@lists.canonical.com>  Mon, 08 Sep 2014 14:26:38 +0000
->>>>>>> 0714dbff
 
 media-hub (1.0.0+14.10.20140829.1-0ubuntu1) utopic; urgency=low
 
